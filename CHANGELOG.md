--- conflicted
+++ resolved
@@ -10,11 +10,8 @@
 - Updated all versions to the latest available (courtesy of `dependabot`)
 - Added `run_from_dataframe` in `_run.py`, which enables passing dataframe as an input
 - Dropped Python 3.7 support (i.e., we no longer test for this version) since `numpy` dropped it
-<<<<<<< HEAD
 - Added support for Python 3.10
-=======
 - Replaced `pycld3` with `langdetect`. `pycld3` is unlikely to be supported in 3.10 and it recently started failing to build in 3.9. Since `pycld3` was only used in one place and given that `langdetect` looks like a reasonable replacement, we've decided to replace it.
->>>>>>> 7e31182a
 
 ### Fixed
 - an update to scipy exposed an issue in rare cases in disambiguation, where choice of meaning for contextless aspects 
