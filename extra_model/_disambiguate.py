"""Functions to do word-sense disambiguation using artifical contexts."""
import logging
import math

import numpy as np
from nltk import tokenize
from nltk.corpus import wordnet as wn
from scipy.spatial import distance
from sklearn.cluster import KMeans
from sklearn.metrics import silhouette_score

logger = logging.getLogger(__name__)


def vectorize_aspects(aspect_counts, vectorizer):
<<<<<<< HEAD
    """Turn the aspect map into a a vector of nouns and their vector representations, which also filters aspects without embedding.
    
    :param aspect_counts: (dict): the dictionary with aspect counts
    :param vectorizer: (Vectorizer): the provider of word-embeddings
    :return vectors with representable aspects and their vector embeddings
=======
    """
    Turn the aspect map into a a vector of nouns and their vector representations, which also filters aspects without embedding
    :param aspect_counts:  the Counter with aspect counts
    :type aspect_counts: :class:`collections.Counter`
    :param vectorizer:  the provider of word-embeddings
    :type vectorizer: :class:`extra_model._vectorizer.Vectorizer`
    :return: vectors with representable aspects and their vector embeddings
    :rtype: ([str],[str])
>>>>>>> 0a11f9f0
    """
    aspect_vectors = []
    aspect_nouns = []
    for key, _ in aspect_counts.most_common():
        vec = vectorizer.get_vector(key)
        if vec is not None:
            aspect_nouns.append(key)
            aspect_vectors.append(vec)
    return aspect_nouns, aspect_vectors


def best_cluster(aspect_vectors):
<<<<<<< HEAD
    """Find the optimal cluster size using silhouette scores.
    
    :param aspect_vectors: ([embeddings]): list of embeddings vectors to be clustered
    :return int the optimal number of clusters
=======
    """
    Find the optimal cluster size using silhouette scores
    :param aspect_vectors:  list of embeddings vectors to be clustered
    :type aspect_vectors: [:class:`numpy.array`]
    :return: the optimal number of clusters
    :rtype: int
>>>>>>> 0a11f9f0
    """
    # search a decent number of cluster-numbers for the optimum, but don't get
    # excessive
    min_cluster = 10
    max_cluster = 600
    step_cluster = 20
    safety_margin = 0.6

    silhouette_score_dict = {}
    for cluster_count in range(2, min(max_cluster, len(aspect_vectors)), step_cluster):
        kmeans_clustering = KMeans(n_clusters=cluster_count, random_state=1)
        kmeans_clustering.fit(aspect_vectors)
        silhouette_score_dict[cluster_count] = silhouette_score(
            aspect_vectors, kmeans_clustering.labels_, metric="euclidean"
        )
        logger.debug(
            "{0:d} : {1:f}".format(cluster_count, silhouette_score_dict[cluster_count])
        )
    best = sorted(
        silhouette_score_dict.items(), key=lambda item: item[1], reverse=True
    )[0][0]
    logger.debug("best cluster: {0:d}".format(best))
    logger.debug(
        sorted(silhouette_score_dict.items(), key=lambda item: item[1], reverse=True)
    )
    # return a decent default if clustering doesn't converge
    if best < min_cluster or best > safety_margin * min(
        max_cluster, len(aspect_vectors)
    ):
        return int(math.sqrt(len(aspect_vectors)))
    else:
        return best


def cluster(aspects, aspect_vectors, vectorizer):
<<<<<<< HEAD
    """Cluster aspects based on the distance of their vector representations.
    
    Once clusters are found, use the other aspects in a given cluster to generate the
    context for a specific aspect noun.
    
    :param aspects: ([string]): list of words for which clusters are generated
    :param aspect_vectors: ([embedding]): list of embeddings corresponding to the the aspects
    :param vectorizer: (Vectorizer):  the provider of word-embeddings for context generation
    :return [embedding]: the synthetic context embedding for each of the input aspects
=======
    """
    cluster aspects based on the distance of their vector representations
        once clusters are found, use the other aspects in a given cluster to generate the context for a specific aspect
        noun
    :param aspects: list of words for which clusters are generated
    :type aspects: [str]
    :param aspect_vectors:  list of embeddings corresponding to the the aspects
    :type aspect_vectors: [:class:`numpy.array`]
    :param vectorizer: the provider of word-embeddings for context generation
    :type vectorizer: :class:`extra_model._vectorizer.Vectorizer`
    :return: the synthetic context embedding for each of the input aspects
    :rtype: [:class:`numpy.array`]
>>>>>>> 0a11f9f0
    """
    # find the best cluster-size and run k-means clustering, resulting
    # clusters will serve as pseudo-contexts for disambiguation
    best = best_cluster(aspect_vectors)
    kmeans_clustering = KMeans(n_clusters=best, random_state=1)
    kmeans_clustering.fit(aspect_vectors)
    label_map = {}
    # map the cluster results on to the indices of the list of aspects
    for label, aspect in zip(kmeans_clustering.labels_, aspects):
        if label not in label_map:
            label_map[label] = [aspect]
        else:
            label_map[label].append(aspect)
    logger.debug(label_map)

    # generate the context for each aspect, i.e. the average of the embeddings
    # of the word in the cluster, excluding the aspect in question
    contexts = []
    for label, aspect in zip(kmeans_clustering.labels_, aspects):
        contexts.append(
            [vectorizer.get_vector(noun) for noun in label_map[label] if noun != aspect]
        )
    contexts = [np.sum(context, axis=0) for context in contexts]
    contexts = [np.divide(context, np.linalg.norm(context)) for context in contexts]

    return contexts


def match(aspect_counts, vectorizer):
<<<<<<< HEAD
    """Match a word to a specific wordnet entry, using the vector similarity of the aspects context and the synonym gloss.
    
    :param aspect_counts: (dict): dictionary of aspect->number of occurrence
    :param vectorizer: (Vectorizer):  the provider of word-embeddings for context generation
    :return [string]: list of aspects that have an embedding
        [synset]: best matching wordnet synonym for each aspect (can be None if no match is found)
=======
    """
    Match a word to a specific wordnet entry, using the vector similarity of the aspects context and the synonym gloss.
    :param aspect_counts: Counter object of aspect->number of occurrence
    :type aspect_counts: :class:`collections.Counter`
    :param vectorizer:  the provider of word-embeddings for context generation
    :type vectorizer: :class:`extra_model._vectorizer.Vectorizer`
    :return list of aspects that have an embedding and best matching wordnet synonym for each aspect (can be None if no match is found)
    :rtype: ([str],[:class:`nltk.wornet.Synset`])
>>>>>>> 0a11f9f0
    """
    # prepare vector representations for clustering
    aspects, aspect_vectors = vectorize_aspects(aspect_counts, vectorizer)
    # find clusters of vectors based on the embedding similarity
    contexts = cluster(aspects, aspect_vectors, vectorizer)

    synsets = []
    for aspect in aspects:
        # find synsets for each aspect
        synset = wn.synsets(aspect.lower(), pos=wn.NOUN)
        if len(synset) == 0:
            # wordnet is missing some compounds, if that happens, we try at to
            # sea if we can have matches for constituents
            for subword in aspect.split():
                synset.extend(wn.synsets(subword.lower(), pos=wn.NOUN))
        if len(synset) == 0:
            logger.debug("No wordnet defintion found for: %s" % aspect)
        synsets.append(synset)

    # get vector embeddings for each word sense by doing a bag-of-word
    # embedding for the dictionary difeinition
    synsets_vec = [
        [synonym.definition() for synonym in synset] for synset in synsets
    ]  # get the definitions as string
    synsets_vec = [
        [tokenize.word_tokenize(synonym_def) for synonym_def in synset]
        for synset in synsets_vec
    ]  # tokenize each sting
    synsets_vec = [
        [
            [vectorizer.get_vector(word) for word in synonym_def_word]
            for synonym_def_word in synset
        ]
        for synset in synsets_vec
    ]  # gert the rmbeddding for each token
    synsets_vec = [
        [
            [embedding for embedding in synonym_def_emebd if embedding is not None]
            for synonym_def_emebd in synset
        ]
        for synset in synsets_vec
    ]  # ignore words without embedding
    synsets_vec = [
        [np.sum(synonym_embeddings, axis=0) for synonym_embeddings in synset]
        for synset in synsets_vec
    ]  # sum the embeddings to get a bag-of-words embedding
    synsets_vec = [
        [
            np.divide(synset_embedding, np.linalg.norm(synset_embedding))
            for synset_embedding in synset
        ]
        for synset in synsets_vec
    ]  # normalize

    synsets_match = []
    for noun, context, synset, synset_vec in zip(
        aspects, contexts, synsets, synsets_vec
    ):
        # filter words not represented in wordnet
        if len(synset_vec) == 0:
            synsets_match.append(None)
            continue
        # If only one word-sense is matched we don't have to disambiguate, just
        # take it
        if len(synset_vec) == 1:
            synsets_match.append(synset[0])
            continue

        # if there's ambiguity, choose the worde sense with the smallest
        # embedding distance between dictionary definition and noun context
        distances = [distance.cosine(context, synonym) for synonym in synset_vec]
        min_dist, min_index = min((val, idx) for (idx, val) in enumerate(distances))
        synsets_match.append(synset[min_index])
        logger.debug(
            "{0!s} {1!s}  at distance: {2:f}".format(noun, synset[min_index], min_dist)
        )
        logger.debug(synset[min_index].definition())

<<<<<<< HEAD
    return aspects, synsets_match


def match_from_single(aspect, fulltext, vectorizer):
    """docstring."""
    # produce the synsets and their embedding
    synset = wn.synsets(aspect.lower(), pos=wn.NOUN)
    if len(synset) == 0:
        # wordnet is missing some compounds, if that happens, we try at to sea
        # if we can have matches for constituents
        for subword in aspect.split():
            synset.extend(wn.synsets(subword.lower(), pos=wn.NOUN))
    if len(synset) == 0:
        logger.debug("No wordnet defintion found for: %s" % aspect)
        return None

    synset_vec = [
        synonym.definition() for synonym in synset
    ]  # get the definitions as string
    synset_vec = [
        tokenize.word_tokenize(synonym_def) for synonym_def in synset_vec
    ]  # tokenize each sting
    synset_vec = [
        [vectorizer.get_vector(word) for word in synonym_def_word]
        for synonym_def_word in synset_vec
    ]  # gert the rmbeddding for each token
    synset_vec = [
        [embedding for embedding in synonym_def_emebd if embedding is not None]
        for synonym_def_emebd in synset_vec
    ]  # ignore words without embedding
    # sum the embeddings to get a bag-of-words embedding
    synset_vec = [
        np.sum(synonym_embeddings, axis=0) for synonym_embeddings in synset_vec
    ]
    synset_vec = [
        np.divide(synset_embedding, np.linalg.norm(synset_embedding))
        for synset_embedding in synset_vec
    ]  # normalize

    word_vec = tokenize.word_tokenize(fulltext)
    #    word_vec.remove(aspect)
    word_vec = [vectorizer.get_vector(word) for word in word_vec]
    word_vec = [embedding for embedding in word_vec if embedding is not None]
    if len(word_vec) == 0:
        logger.debug("No embedding for: %s" % fulltext)
        return None
    word_vec = np.sum(word_vec, axis=0)
    word_vec = np.divide(word_vec, np.linalg.norm(word_vec))

    distances = [distance.cosine(word_vec, synonym) for synonym in synset_vec]
    min_dist, min_index = min((val, idx) for (idx, val) in enumerate(distances))
    logger.debug(
        "{0!s} {1!s}  at distance: {2:f}".format(aspect, synset[min_index], min_dist)
    )
    logger.debug(synset[min_index].definition())
    return synset[min_index].name()
=======
    return aspects, synsets_match
>>>>>>> 0a11f9f0
<|MERGE_RESOLUTION|>--- conflicted
+++ resolved
@@ -13,22 +13,11 @@
 
 
 def vectorize_aspects(aspect_counts, vectorizer):
-<<<<<<< HEAD
     """Turn the aspect map into a a vector of nouns and their vector representations, which also filters aspects without embedding.
     
     :param aspect_counts: (dict): the dictionary with aspect counts
     :param vectorizer: (Vectorizer): the provider of word-embeddings
     :return vectors with representable aspects and their vector embeddings
-=======
-    """
-    Turn the aspect map into a a vector of nouns and their vector representations, which also filters aspects without embedding
-    :param aspect_counts:  the Counter with aspect counts
-    :type aspect_counts: :class:`collections.Counter`
-    :param vectorizer:  the provider of word-embeddings
-    :type vectorizer: :class:`extra_model._vectorizer.Vectorizer`
-    :return: vectors with representable aspects and their vector embeddings
-    :rtype: ([str],[str])
->>>>>>> 0a11f9f0
     """
     aspect_vectors = []
     aspect_nouns = []
@@ -41,19 +30,12 @@
 
 
 def best_cluster(aspect_vectors):
-<<<<<<< HEAD
-    """Find the optimal cluster size using silhouette scores.
-    
-    :param aspect_vectors: ([embeddings]): list of embeddings vectors to be clustered
-    :return int the optimal number of clusters
-=======
     """
     Find the optimal cluster size using silhouette scores
     :param aspect_vectors:  list of embeddings vectors to be clustered
     :type aspect_vectors: [:class:`numpy.array`]
     :return: the optimal number of clusters
     :rtype: int
->>>>>>> 0a11f9f0
     """
     # search a decent number of cluster-numbers for the optimum, but don't get
     # excessive
@@ -89,17 +71,6 @@
 
 
 def cluster(aspects, aspect_vectors, vectorizer):
-<<<<<<< HEAD
-    """Cluster aspects based on the distance of their vector representations.
-    
-    Once clusters are found, use the other aspects in a given cluster to generate the
-    context for a specific aspect noun.
-    
-    :param aspects: ([string]): list of words for which clusters are generated
-    :param aspect_vectors: ([embedding]): list of embeddings corresponding to the the aspects
-    :param vectorizer: (Vectorizer):  the provider of word-embeddings for context generation
-    :return [embedding]: the synthetic context embedding for each of the input aspects
-=======
     """
     cluster aspects based on the distance of their vector representations
         once clusters are found, use the other aspects in a given cluster to generate the context for a specific aspect
@@ -112,7 +83,6 @@
     :type vectorizer: :class:`extra_model._vectorizer.Vectorizer`
     :return: the synthetic context embedding for each of the input aspects
     :rtype: [:class:`numpy.array`]
->>>>>>> 0a11f9f0
     """
     # find the best cluster-size and run k-means clustering, resulting
     # clusters will serve as pseudo-contexts for disambiguation
@@ -142,14 +112,6 @@
 
 
 def match(aspect_counts, vectorizer):
-<<<<<<< HEAD
-    """Match a word to a specific wordnet entry, using the vector similarity of the aspects context and the synonym gloss.
-    
-    :param aspect_counts: (dict): dictionary of aspect->number of occurrence
-    :param vectorizer: (Vectorizer):  the provider of word-embeddings for context generation
-    :return [string]: list of aspects that have an embedding
-        [synset]: best matching wordnet synonym for each aspect (can be None if no match is found)
-=======
     """
     Match a word to a specific wordnet entry, using the vector similarity of the aspects context and the synonym gloss.
     :param aspect_counts: Counter object of aspect->number of occurrence
@@ -158,7 +120,6 @@
     :type vectorizer: :class:`extra_model._vectorizer.Vectorizer`
     :return list of aspects that have an embedding and best matching wordnet synonym for each aspect (can be None if no match is found)
     :rtype: ([str],[:class:`nltk.wornet.Synset`])
->>>>>>> 0a11f9f0
     """
     # prepare vector representations for clustering
     aspects, aspect_vectors = vectorize_aspects(aspect_counts, vectorizer)
@@ -237,63 +198,4 @@
         )
         logger.debug(synset[min_index].definition())
 
-<<<<<<< HEAD
-    return aspects, synsets_match
-
-
-def match_from_single(aspect, fulltext, vectorizer):
-    """docstring."""
-    # produce the synsets and their embedding
-    synset = wn.synsets(aspect.lower(), pos=wn.NOUN)
-    if len(synset) == 0:
-        # wordnet is missing some compounds, if that happens, we try at to sea
-        # if we can have matches for constituents
-        for subword in aspect.split():
-            synset.extend(wn.synsets(subword.lower(), pos=wn.NOUN))
-    if len(synset) == 0:
-        logger.debug("No wordnet defintion found for: %s" % aspect)
-        return None
-
-    synset_vec = [
-        synonym.definition() for synonym in synset
-    ]  # get the definitions as string
-    synset_vec = [
-        tokenize.word_tokenize(synonym_def) for synonym_def in synset_vec
-    ]  # tokenize each sting
-    synset_vec = [
-        [vectorizer.get_vector(word) for word in synonym_def_word]
-        for synonym_def_word in synset_vec
-    ]  # gert the rmbeddding for each token
-    synset_vec = [
-        [embedding for embedding in synonym_def_emebd if embedding is not None]
-        for synonym_def_emebd in synset_vec
-    ]  # ignore words without embedding
-    # sum the embeddings to get a bag-of-words embedding
-    synset_vec = [
-        np.sum(synonym_embeddings, axis=0) for synonym_embeddings in synset_vec
-    ]
-    synset_vec = [
-        np.divide(synset_embedding, np.linalg.norm(synset_embedding))
-        for synset_embedding in synset_vec
-    ]  # normalize
-
-    word_vec = tokenize.word_tokenize(fulltext)
-    #    word_vec.remove(aspect)
-    word_vec = [vectorizer.get_vector(word) for word in word_vec]
-    word_vec = [embedding for embedding in word_vec if embedding is not None]
-    if len(word_vec) == 0:
-        logger.debug("No embedding for: %s" % fulltext)
-        return None
-    word_vec = np.sum(word_vec, axis=0)
-    word_vec = np.divide(word_vec, np.linalg.norm(word_vec))
-
-    distances = [distance.cosine(word_vec, synonym) for synonym in synset_vec]
-    min_dist, min_index = min((val, idx) for (idx, val) in enumerate(distances))
-    logger.debug(
-        "{0!s} {1!s}  at distance: {2:f}".format(aspect, synset[min_index], min_dist)
-    )
-    logger.debug(synset[min_index].definition())
-    return synset[min_index].name()
-=======
-    return aspects, synsets_match
->>>>>>> 0a11f9f0
+    return aspects, synsets_match