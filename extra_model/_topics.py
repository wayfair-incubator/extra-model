"""Aggregate aspects into semantic clusters ('topics')."""
import logging
from collections import Counter

import networkx as nx
import numpy as np
import pandas as pd
from networkx.algorithms import approximation
from nltk import tokenize
from nltk.corpus import wordnet as wn
from scipy.spatial import distance

from extra_model._disambiguate import match

logger = logging.getLogger(__name__)


def path_to_graph(hypernym_list, initialnoun):
<<<<<<< HEAD
    """Make a hypernym chain into a graph."""
=======
    """make a hypernym chain into a graph
    :param hypernym_list: list of hypernyms for a word as obtained from wordnet
    :type hypernym_list: [str]
    :param initialnoun: the initial noun (we need this to mark it as leaf in the tree)
    :type initialnoun: str
    :return: the linear directed graph of the chain
    :rtype: :class:`networkx.DiGraph`
    """

>>>>>>> 0a11f9f0
    graph = nx.DiGraph()
    # mark the original word as 'seed' so we can track 'importance' later
    graph.add_node(initialnoun, seed=True)
    previous = initialnoun
    for hypernym in reversed(hypernym_list):
        # we'll take care of the distances later
        graph.add_edge(previous, hypernym.name(), similarity=1.0, distance=1.0)
        graph.nodes[hypernym.name()]["seed"] = False
        previous = hypernym.name()
    return graph


def get_nodevec(node, vectors):
<<<<<<< HEAD
    """Get the vector representation of a gloss a wordnet node.
    
    Used to evaluate similarity between rungs in the hypernym chain.
=======
    """get the vector representation of a gloss a wordnet node
    (used to evaluate similarity between rungs in the hypernym chain)
    :param node: the wornet node for which to compute the embedding
    :type node: str
    :param vectors: the vectorizer to use for the embedding
    :type vectors: :class:`extra_model._vectorizer.Vectorizer`
    :return: the embedding for the node
    :retype: :class:`numpy.array`
>>>>>>> 0a11f9f0
    """
    desc = tokenize.word_tokenize(wn.synset(node).definition())
    desc = [vectors.get_vector(word) for word in desc]
    desc = [word for word in desc if word is not None]
    desc = np.sum(desc, axis=0)
    desc = np.divide(desc, np.linalg.norm(desc))
    return desc


def iterate(transition_matrix, importance, original, alpha):
<<<<<<< HEAD
    """Find the stable importance vector by iterated multiplication with the distance matrix."""
=======
    """find the stable importance vector by iterated multiplication with the distance matrix
    This function does a simple iteration.
    The "jump-back" probability from the paper is implemented as a linear superposition of
    the new and original importance numbers.
    :param transition_matrix: The connectedness matrix of the graph, including similarity weights.
    :type transition_matrix: :class:`numpy.array`
    :param importance: Current importance vector
    :type importance: :class:`numpy.array`
    :param original: Original importance vector (i.e. aspect counts for leaf nodes, zero otherwise)
    :type original: :class:`numpy.array`
    :param alpha: jump-back probability
    :type alpha: float
    :return: the importance vector for the next step of the iteration
    :rtype: :class:`numpy.array`
    """
>>>>>>> 0a11f9f0
    importance = np.matmul(transition_matrix, importance)
    importance = np.multiply(importance, alpha)
    importance = np.add(
        importance, np.multiply(np.divide(original, np.sum(original)), 1.0 - alpha)
    )
    importance = np.divide(importance, np.sum(importance))
    return importance


def aggregate(aspects, aspect_counts, synsets_match, vectors):  # noqa: C901
<<<<<<< HEAD
    """Aggregate the aspects.
    
    This is done by building a tree from the hypernym chains using a page-rank type
    algorithm to assign importance to the nodes in the graph we only consider wordnet
    entries for this, not the actual aspects extracted from the texts.
    """
=======
    """aggregate the aspects by building a tree from the hypernym chains
    and using a page-rank type algorithm to assign importance to the nodes in the graph
    we only consider wordnet entries for this, not the actual aspects extracted from the texts
    :param aspects: List of aspects to analyze
    :type aspects: [str]
    :param aspect_counts: Map with the aspects as keys and their counts as values
    :type aspect_counts: {str:int}
    :param synsets_match: List of synsets matched to each aspect
    :type synsets_match: [:class:`nltk.wordnet.Synset`]
    :param vectors: the vectorizer to use for the embedding
    :type vectors: :class:`extra_model._vectorizer.Vectorizer`
    :return: A list nodes and their importances
    :rtype: [(str,float)]
    """

>>>>>>> 0a11f9f0
    # count how many aspects are matched to a given wornet entry, so that we
    # can remove ambiguities from the graph

    synset_matchnumbers = {}
    for syns in synsets_match:
        if syns in synset_matchnumbers:
            synset_matchnumbers[syns] = synset_matchnumbers[syns] + 1
        else:
            synset_matchnumbers[syns] = 1

    # produce the tree from the hypernym chains
    # a linear graph for every hypernym chain starting from every original
    # aspect
    linear_graphs = []
    for noun, meaning in zip(aspects, synsets_match):
        if meaning is None:  # my life, my code
            continue
        hypernym_paths = meaning.hypernym_paths()
        # if only one hypernym path exists we don't have to select by
        # length/number of connected aspects
        if len(hypernym_paths) == 1:
            linear_graphs.append(path_to_graph(hypernym_paths[0], noun))
            continue
        path_match_nums = [
            np.sum(
                [
                    synset_matchnumbers[syns] if syns in synset_matchnumbers else 0
                    for syns in path
                ]
            )
            for path in hypernym_paths
        ]
        max_match = max(path_match_nums)
        # we need to do the forloop here, because it's possible to have two
        # chains with equal numbers of attached aspects
        for n in range(len(hypernym_paths)):
            if path_match_nums[n] == max_match:
                linear_graphs.append(path_to_graph(hypernym_paths[n], noun))

    # create the full graph as union of all the hypernym chains and lable
    # leaf-nodes
    full_tree = nx.compose_all(linear_graphs)
    # add similarity scores
    for from_node, to_node in full_tree.edges():
        # similarity is only useful within wordnet
        if not full_tree.nodes[from_node]["seed"]:
            full_tree.edges[from_node, to_node]["distance"] = distance.cosine(
                get_nodevec(from_node, vectors), get_nodevec(to_node, vectors)
            )
            full_tree.edges[from_node, to_node]["similarity"] = (
                1.0 - full_tree.edges[from_node, to_node]["distance"]
            )

    # Remove loops with steiner approximation
    seeds = [
        node for node, node_data in full_tree.nodes(data=True) if node_data["seed"]
    ]
    pruned_tree = approximation.steiner_tree(
        full_tree.to_undirected(), seeds, weight="distance"
    )
    pruned_nodes = set(pruned_tree.nodes())
    nodes_to_remove = set(full_tree.nodes())
    nodes_to_remove.difference_update(pruned_nodes)
    full_tree.remove_nodes_from(nodes_to_remove)
    wordnet_nodes = [
        node for node, node_data in full_tree.nodes(data=True) if not node_data["seed"]
    ]

    # produce the similarity matrix
    transition_matrix = np.zeros((len(wordnet_nodes), len(wordnet_nodes)))
    # diagonal needs to be unity
    for n_node in range(len(wordnet_nodes)):
        transition_matrix[n_node][n_node] = 1.0
    wordnet_nodes_indices = dict(
        zip(wordnet_nodes, [i for i in range(len(wordnet_nodes))])
    )
    for from_node, to_node, similarity in full_tree.edges(data="similarity"):
        if not full_tree.nodes[from_node]["seed"]:  # skip the seed nodes for this
            transition_matrix[wordnet_nodes_indices[to_node]][
                wordnet_nodes_indices[from_node]
            ] = similarity

    # start with the an innitial importance weight proportional to the number
    # of mentions of linked aspects in the reviews
    importance_vec = []
    for node in wordnet_nodes:
        imp = 0
        for neighbor in full_tree.predecessors(node):
            if full_tree.node[neighbor]["seed"]:
                imp = imp + aspect_counts[neighbor]
        importance_vec.append(imp)

    importance = np.array(importance_vec)
    importance = np.divide(importance, np.sum(importance))
    importance_original = importance.copy()

    # find the fixed point of the page-rank-algorithm
    for i in range(100):
        importance = iterate(
            transition_matrix, importance, importance_original, 0.5
        )  # XXX make alpha configurable

    # sort the resulting topics by importnace
    topics = list(zip(wordnet_nodes, importance))
    topics = sorted(topics, key=lambda pair: pair[1], reverse=True)
    logger.debug(topics)
    return topics, full_tree  # we still need the tree for filtering


def traverse_tree(  # noqa: C901
    node_list, associated_aspects, aspect_counts, full_tree, weighted, direction
):
<<<<<<< HEAD
    """Find all hypernyms/hyponyms in the tree to a given node.
    
    Aggregate the number of associated mentions in the original texts,
    optionally weighted by term-similarity.
=======
    """find all hypernyms/hyponyms in the tree to a given node and aggregate the number of associated mentions
    in the original texts, optionally weighted by term-similarity
    :param nodelist: List of nodes from which to gather the subsidiary terms and their initial mentions
    :type nodelist: [(str,int)]
    :param associated_aspects:  intermediate map of associated terms, used in recursion, start with an empty map
    :type associated_aspects: {str:float}
    :param aspect_counts: List of the pairs of aspects and their counts
    :type aspect_counts: [(str,int)]
    :param full_tree: the graph which is being traversed
    :type full_tree: :class:`networkx.DiGraph`
    :param weighted: True->similarity weights are used in aggregation. False->weights are assumed to be 1
    :type weighted: Bool
    :param direction: In which direction to traverse the tree "up" or "down"
    :type direction: str
    :return: A map of the resulting terms associated to the initial node and their distance-weighted number of mentions
    :rtype: {str:float}
>>>>>>> 0a11f9f0
    """
    new_nodes = []
    for node, weight in node_list:
        for daughter in full_tree.predecessors(node):
            # we need the directed unpruned graph here to avoid descent from
            # hypernyms
            if full_tree.node[daughter]["seed"] and daughter not in associated_aspects:
                associated_aspects[daughter] = aspect_counts[daughter] * weight
        maybe_daugthers = None
        if direction == "up":
            maybe_daugthers = full_tree.neighbors(node)
        if direction == "down":
            maybe_daugthers = full_tree.predecessors(node)
        for daughter in maybe_daugthers:
            if full_tree.node[daughter]["seed"]:  # we already took care of these
                continue
            elif weighted:  # go further up/down the tree
                new_nodes.append(
                    (
                        daughter,
                        weight
                        * (
                            full_tree.edges[node, daughter]["similarity"]
                            if direction == "up"
                            else full_tree.edges[daughter, node]["similarity"]
                        ),
                    )
                )
            else:
                new_nodes.append((daughter, 1))
    if len(new_nodes) == 0:
        return associated_aspects
    else:
        return traverse_tree(
            new_nodes, associated_aspects, aspect_counts, full_tree, weighted, direction
        )


def collect_topic_info(filtered_topics, removed_topics, aspect_counts, full_tree):
<<<<<<< HEAD
    """Gather various bits of information into a single DataFrame.
    
    Data is gathered specifically for each topic we store the importance,
    the list of associated raw text terms and their numbers.
=======
    """gather various bits of information into a single DataFrame
    specifically for each topic we store the importance, the list of associated raw text terms and their numbers
    :param filtered_topics: List of topics remaining after filtering out low-iimportance subsidiary topics
    :type filtered_topics: [str]
    :param removed_topics: Map with the removed topics keyed to the selected topics to which they are subsidiary
    :param removed_topics: {str:[str]}
    :param aspect_counts: List of the pairs of aspects and their counts
    :type aspect_counts: [(str,int)]
    :param full_tree: the graph which is being traversed
    :type full_tree: :class:`networkx.DiGraph`
    :return: the aggregated dataframe of topics
    :rtype: :class:`pandas.DataFrame`
>>>>>>> 0a11f9f0
    """
    row_vec = []
    for topic in filtered_topics:
        topic_noun = topic[0]
        row = {
            "topic": topic_noun,
            "importance": topic[1],
            "rawterms": [],
            "rawnums": [],
            "weightedterms": [],
            "weights": [],
        }
        logger.debug("Common terms for aspect {0!s} (by raw number)".format(topic_noun))
        raw_aspects = {}
        subsidiaries = removed_topics[topic_noun]
        subsidiaries.append(topic_noun)
        logger.debug(subsidiaries)
        for subtopic in subsidiaries:
            for aspect, count in aspect_counts.items():
                if full_tree.has_edge(aspect, subtopic):
                    raw_aspects[aspect] = count
        if len(raw_aspects) == 0:
            logger.debug("No attached terms, skipping")
            continue
        ordered_aspects = sorted(
            raw_aspects.items(), key=lambda pair: pair[1], reverse=True
        )
        row["rawterms"] = list(list(zip(*ordered_aspects))[0])
        row["rawnums"] = list(list(zip(*ordered_aspects))[1])
        for j in range(min(20, len(ordered_aspects))):  # print some exampels
            logger.debug("{} {}".format(ordered_aspects[j][0], ordered_aspects[j][1]))
        logger.debug(
            "Common terms for aspect {0!s} (distance weighted)".format(topic_noun)
        )
        weighted_aspects = traverse_tree(
            [(topic_noun, 1)],
            {},
            aspect_counts,
            full_tree,
            weighted=True,
            direction="down",
        )
        ordered_aspects_weighted = sorted(
            weighted_aspects.items(), key=lambda pair: pair[1], reverse=True
        )
        row["weightedterms"] = list(list(zip(*ordered_aspects_weighted))[0])
        row["weights"] = list(list(zip(*ordered_aspects_weighted))[1])
        for j in range(min(20, len(ordered_aspects_weighted))):
            logger.debug(
                "{} {}".format(
                    ordered_aspects_weighted[j][0], ordered_aspects_weighted[j][1]
                )
            )
        row_vec.append(row)

    dataframe_topics = pd.DataFrame(
        row_vec,
        columns=[
            "topic",
            "importance",
            "rawterms",
            "rawnums",
            "weightedterms",
            "weights",
        ],
    )
    return dataframe_topics


def has_connection(term, prior, full_tree):
<<<<<<< HEAD
    """Check if two terms are connected within the directed hyopernym graph."""
=======
    """check if two terms are connected within the directed hyopernym graph
    :param term: first node to test
    :type term: str
    :param prior: second node to test
    :type prior: str
    :param full_tree: the graph which is being traversed
    :type full_tree: :class:`networkx.DiGraph`
    :return: Do the two nodes have a connection in the directed graph?
    :rtype: Bool
    """
>>>>>>> 0a11f9f0
    if term in nx.descendants(full_tree, prior) or prior in nx.descendants(
        full_tree, term
    ):
        return True
    return False


def filter_aggregates(topics, tree):
<<<<<<< HEAD
    """Filter the importance-sorted list.
    
    Each remaining topic is the sole member of its hypernym chain.
=======
    """filter the importance-sorted list, so that each remaining topic is the sole member of its hypernym chain
    :param topics: List of all topics in the graph
    :type topics: [str]
    :param tree: the graph which is being traversed
    :type tree: :class:`networkx.DiGraph`
    :return: a tuple of 1) the list of surviving topics, 2) a map of the culled topics keyed to the topics they are subsidiary to
    :rtype: ([str],{str:[str]})
>>>>>>> 0a11f9f0
    """
    filtered_topics = []
    removed_topics = {}
    for term in topics:
        is_new = True
        colliding_prior = None
        for prior in filtered_topics:
            if has_connection(term[0], prior[0], tree):
                is_new = False
                colliding_prior = prior[0]
                break
        if is_new:
            filtered_topics.append(term)
            removed_topics[term[0]] = []
        else:
            removed_topics[colliding_prior].append(term[0])
            logger.debug("Dropping aspect: {0!s}".format(term))
    return filtered_topics, removed_topics


def get_topics(dataframe_aspects, vectors):
<<<<<<< HEAD
    """Generate the semanticall clustered topics from the raw aspects.
    
    :param dataframe_aspects: (pandas.dataframe): the collection of nouns to aggregated into topics
    :param vectors: (Vectorizer): provides embeddings for context clustering and wordsense disammbguation
=======
    """
    Generate the semantically clustered topics from the raw aspects
    :param dataframe_aspects: the collection of nouns to be aggregated into topics
    :type dataframe_aspects: :class:`pandas.DataFrame`
    :param vectors: provides embeddings for context clustering and wordsense disammbguation
    :type vectors: :class:`extra_model._vectorizer.Vectorizer`
    :return: The dataframe containing the topics and associated info
    :rtype: :class:`pandas.DataFrame`
>>>>>>> 0a11f9f0
    """
    # for most of the processing we don't really need the specific aspect
    # instances, but just a dict with the aspects and numbers of appearance
    aspect_counts = Counter(dataframe_aspects["aspect"])
    dataframe_aspects.loc[:, "aspect_count"] = dataframe_aspects["aspect"].apply(
        lambda aspect: aspect_counts[aspect]
    )
    logger.debug(aspect_counts.most_common())

    # match the aspects to dictionary terms, filtering aspects that can't be
    # mathched
    aspects, synsets_match = match(aspect_counts, vectors)
    disambiguation_dict = dict(zip(aspects, synsets_match))
    dataframe_aspects.loc[:, "wordnet_node"] = dataframe_aspects["aspect"].apply(
        lambda aspect: disambiguation_dict[aspect].name()
        if (aspect in disambiguation_dict and disambiguation_dict[aspect] is not None)
        else None
    )

    # build the hypernym graph
    topics, full_tree = aggregate(aspects, aspect_counts, synsets_match, vectors)

    # filter the importance ranked topics, so that only one topic within a
    # given hypernym chain remains
    filtered_topics, removed_topics = filter_aggregates(topics, full_tree)

    logger.debug(filtered_topics)

    # gather information into a more structured format
    dataframe_topics = collect_topic_info(
        filtered_topics, removed_topics, aspect_counts, full_tree
    )

<<<<<<< HEAD
    return dataframe_topics


def attach_to_known_topic(
    dataframe_aspects, dataframe_nouns, dataframe_adjectives, dataframe_texts, embedding
):
    """Docstring."""
    in_columns = dataframe_aspects.columns.values

    # First try: we have already seen the aspect in question.
    dataframe_merged = dataframe_aspects.merge(
        dataframe_nouns,
        how="left",
        left_on="aspect",
        right_on="teaAspect",
        validate="m:1",
    )
    dataframe_matched = dataframe_merged[~pd.isnull(dataframe_merged["teaTopicID"])]

    # second try: for words we havent' seen yet, we find the wordnet node and
    # check if we've seen that node
    dataframe_unassigned = dataframe_merged[pd.isnull(dataframe_merged["teaTopicID"])]
    if len(dataframe_unassigned.index) > 0:
        # if all words have already been seen, we don't need the vectorizer and
        # can skip loading this huge file
        vectors = Vectorizer(embedding)

        # remove the first try of a join
        dataframe_unassigned = dataframe_unassigned[in_columns]
        dataframe_unassigned.loc[:, "wordnet_node"] = dataframe_unassigned.apply(
            lambda row: match_from_single(
                row["aspect"], dataframe_texts["Comments"][row["CiD"]], vectors
            ),
            axis=1,
        )
        # if we can't match to the actual aspects, that field should be empty
        reduced_noun_table = dataframe_nouns[
            ["teaWordNet", "teaTopicID", "talAggregateID"]
        ]
        reduced_noun_table = reduced_noun_table.drop_duplicates()
        dataframe_merged = dataframe_unassigned.merge(
            reduced_noun_table,
            how="left",
            left_on="wordnet_node",
            right_on="teaWordNet",
            validate="m:1",
        )
        dataframe_matched.append(
            dataframe_merged[~pd.isnull(dataframe_merged["teaTopicID"])], sort=False
        )

        dataframe_unassigned = dataframe_merged[
            pd.isnull(dataframe_merged["teaTopicID"])
        ]

    logger.debug(
        "assigned {} of {} aspects, {} unassigned".format(
            len(dataframe_matched.index),
            len(dataframe_aspects.index),
            len(dataframe_unassigned.index),
        )
    )
    logger.debug(dataframe_unassigned[["aspect"]].drop_duplicates())

    dataframe_matched = dataframe_matched.merge(
        dataframe_adjectives,
        how="left",
        left_on=["teaTopicID", "descriptor"],
        right_on=["tedTopicID", "tedDescriptor"],
        validate="m:1",
    )
    logger.debug(
        "assigned {} of {} descriptors, {} unassigned".format(
            len(
                dataframe_matched[~pd.isnull(dataframe_matched["tedDescriptor"])].index
            ),
            len(dataframe_matched.index),
            len(dataframe_matched[pd.isnull(dataframe_matched["tedDescriptor"])].index),
        )
    )
    logger.debug(
        dataframe_matched[pd.isnull(dataframe_matched["tedDescriptor"])][
            "descriptor"
        ].drop_duplicates()
    )

    return dataframe_matched
=======
    return dataframe_topics
>>>>>>> 0a11f9f0
<|MERGE_RESOLUTION|>--- conflicted
+++ resolved
@@ -16,9 +16,6 @@
 
 
 def path_to_graph(hypernym_list, initialnoun):
-<<<<<<< HEAD
-    """Make a hypernym chain into a graph."""
-=======
     """make a hypernym chain into a graph
     :param hypernym_list: list of hypernyms for a word as obtained from wordnet
     :type hypernym_list: [str]
@@ -28,7 +25,6 @@
     :rtype: :class:`networkx.DiGraph`
     """
 
->>>>>>> 0a11f9f0
     graph = nx.DiGraph()
     # mark the original word as 'seed' so we can track 'importance' later
     graph.add_node(initialnoun, seed=True)
@@ -42,11 +38,6 @@
 
 
 def get_nodevec(node, vectors):
-<<<<<<< HEAD
-    """Get the vector representation of a gloss a wordnet node.
-    
-    Used to evaluate similarity between rungs in the hypernym chain.
-=======
     """get the vector representation of a gloss a wordnet node
     (used to evaluate similarity between rungs in the hypernym chain)
     :param node: the wornet node for which to compute the embedding
@@ -55,7 +46,6 @@
     :type vectors: :class:`extra_model._vectorizer.Vectorizer`
     :return: the embedding for the node
     :retype: :class:`numpy.array`
->>>>>>> 0a11f9f0
     """
     desc = tokenize.word_tokenize(wn.synset(node).definition())
     desc = [vectors.get_vector(word) for word in desc]
@@ -66,9 +56,6 @@
 
 
 def iterate(transition_matrix, importance, original, alpha):
-<<<<<<< HEAD
-    """Find the stable importance vector by iterated multiplication with the distance matrix."""
-=======
     """find the stable importance vector by iterated multiplication with the distance matrix
     This function does a simple iteration.
     The "jump-back" probability from the paper is implemented as a linear superposition of
@@ -84,7 +71,6 @@
     :return: the importance vector for the next step of the iteration
     :rtype: :class:`numpy.array`
     """
->>>>>>> 0a11f9f0
     importance = np.matmul(transition_matrix, importance)
     importance = np.multiply(importance, alpha)
     importance = np.add(
@@ -95,14 +81,6 @@
 
 
 def aggregate(aspects, aspect_counts, synsets_match, vectors):  # noqa: C901
-<<<<<<< HEAD
-    """Aggregate the aspects.
-    
-    This is done by building a tree from the hypernym chains using a page-rank type
-    algorithm to assign importance to the nodes in the graph we only consider wordnet
-    entries for this, not the actual aspects extracted from the texts.
-    """
-=======
     """aggregate the aspects by building a tree from the hypernym chains
     and using a page-rank type algorithm to assign importance to the nodes in the graph
     we only consider wordnet entries for this, not the actual aspects extracted from the texts
@@ -118,7 +96,6 @@
     :rtype: [(str,float)]
     """
 
->>>>>>> 0a11f9f0
     # count how many aspects are matched to a given wornet entry, so that we
     # can remove ambiguities from the graph
 
@@ -231,12 +208,6 @@
 def traverse_tree(  # noqa: C901
     node_list, associated_aspects, aspect_counts, full_tree, weighted, direction
 ):
-<<<<<<< HEAD
-    """Find all hypernyms/hyponyms in the tree to a given node.
-    
-    Aggregate the number of associated mentions in the original texts,
-    optionally weighted by term-similarity.
-=======
     """find all hypernyms/hyponyms in the tree to a given node and aggregate the number of associated mentions
     in the original texts, optionally weighted by term-similarity
     :param nodelist: List of nodes from which to gather the subsidiary terms and their initial mentions
@@ -253,7 +224,6 @@
     :type direction: str
     :return: A map of the resulting terms associated to the initial node and their distance-weighted number of mentions
     :rtype: {str:float}
->>>>>>> 0a11f9f0
     """
     new_nodes = []
     for node, weight in node_list:
@@ -293,12 +263,6 @@
 
 
 def collect_topic_info(filtered_topics, removed_topics, aspect_counts, full_tree):
-<<<<<<< HEAD
-    """Gather various bits of information into a single DataFrame.
-    
-    Data is gathered specifically for each topic we store the importance,
-    the list of associated raw text terms and their numbers.
-=======
     """gather various bits of information into a single DataFrame
     specifically for each topic we store the importance, the list of associated raw text terms and their numbers
     :param filtered_topics: List of topics remaining after filtering out low-iimportance subsidiary topics
@@ -311,7 +275,6 @@
     :type full_tree: :class:`networkx.DiGraph`
     :return: the aggregated dataframe of topics
     :rtype: :class:`pandas.DataFrame`
->>>>>>> 0a11f9f0
     """
     row_vec = []
     for topic in filtered_topics:
@@ -382,9 +345,6 @@
 
 
 def has_connection(term, prior, full_tree):
-<<<<<<< HEAD
-    """Check if two terms are connected within the directed hyopernym graph."""
-=======
     """check if two terms are connected within the directed hyopernym graph
     :param term: first node to test
     :type term: str
@@ -395,7 +355,6 @@
     :return: Do the two nodes have a connection in the directed graph?
     :rtype: Bool
     """
->>>>>>> 0a11f9f0
     if term in nx.descendants(full_tree, prior) or prior in nx.descendants(
         full_tree, term
     ):
@@ -404,11 +363,6 @@
 
 
 def filter_aggregates(topics, tree):
-<<<<<<< HEAD
-    """Filter the importance-sorted list.
-    
-    Each remaining topic is the sole member of its hypernym chain.
-=======
     """filter the importance-sorted list, so that each remaining topic is the sole member of its hypernym chain
     :param topics: List of all topics in the graph
     :type topics: [str]
@@ -416,7 +370,6 @@
     :type tree: :class:`networkx.DiGraph`
     :return: a tuple of 1) the list of surviving topics, 2) a map of the culled topics keyed to the topics they are subsidiary to
     :rtype: ([str],{str:[str]})
->>>>>>> 0a11f9f0
     """
     filtered_topics = []
     removed_topics = {}
@@ -438,12 +391,6 @@
 
 
 def get_topics(dataframe_aspects, vectors):
-<<<<<<< HEAD
-    """Generate the semanticall clustered topics from the raw aspects.
-    
-    :param dataframe_aspects: (pandas.dataframe): the collection of nouns to aggregated into topics
-    :param vectors: (Vectorizer): provides embeddings for context clustering and wordsense disammbguation
-=======
     """
     Generate the semantically clustered topics from the raw aspects
     :param dataframe_aspects: the collection of nouns to be aggregated into topics
@@ -452,7 +399,6 @@
     :type vectors: :class:`extra_model._vectorizer.Vectorizer`
     :return: The dataframe containing the topics and associated info
     :rtype: :class:`pandas.DataFrame`
->>>>>>> 0a11f9f0
     """
     # for most of the processing we don't really need the specific aspect
     # instances, but just a dict with the aspects and numbers of appearance
@@ -486,94 +432,4 @@
         filtered_topics, removed_topics, aspect_counts, full_tree
     )
 
-<<<<<<< HEAD
-    return dataframe_topics
-
-
-def attach_to_known_topic(
-    dataframe_aspects, dataframe_nouns, dataframe_adjectives, dataframe_texts, embedding
-):
-    """Docstring."""
-    in_columns = dataframe_aspects.columns.values
-
-    # First try: we have already seen the aspect in question.
-    dataframe_merged = dataframe_aspects.merge(
-        dataframe_nouns,
-        how="left",
-        left_on="aspect",
-        right_on="teaAspect",
-        validate="m:1",
-    )
-    dataframe_matched = dataframe_merged[~pd.isnull(dataframe_merged["teaTopicID"])]
-
-    # second try: for words we havent' seen yet, we find the wordnet node and
-    # check if we've seen that node
-    dataframe_unassigned = dataframe_merged[pd.isnull(dataframe_merged["teaTopicID"])]
-    if len(dataframe_unassigned.index) > 0:
-        # if all words have already been seen, we don't need the vectorizer and
-        # can skip loading this huge file
-        vectors = Vectorizer(embedding)
-
-        # remove the first try of a join
-        dataframe_unassigned = dataframe_unassigned[in_columns]
-        dataframe_unassigned.loc[:, "wordnet_node"] = dataframe_unassigned.apply(
-            lambda row: match_from_single(
-                row["aspect"], dataframe_texts["Comments"][row["CiD"]], vectors
-            ),
-            axis=1,
-        )
-        # if we can't match to the actual aspects, that field should be empty
-        reduced_noun_table = dataframe_nouns[
-            ["teaWordNet", "teaTopicID", "talAggregateID"]
-        ]
-        reduced_noun_table = reduced_noun_table.drop_duplicates()
-        dataframe_merged = dataframe_unassigned.merge(
-            reduced_noun_table,
-            how="left",
-            left_on="wordnet_node",
-            right_on="teaWordNet",
-            validate="m:1",
-        )
-        dataframe_matched.append(
-            dataframe_merged[~pd.isnull(dataframe_merged["teaTopicID"])], sort=False
-        )
-
-        dataframe_unassigned = dataframe_merged[
-            pd.isnull(dataframe_merged["teaTopicID"])
-        ]
-
-    logger.debug(
-        "assigned {} of {} aspects, {} unassigned".format(
-            len(dataframe_matched.index),
-            len(dataframe_aspects.index),
-            len(dataframe_unassigned.index),
-        )
-    )
-    logger.debug(dataframe_unassigned[["aspect"]].drop_duplicates())
-
-    dataframe_matched = dataframe_matched.merge(
-        dataframe_adjectives,
-        how="left",
-        left_on=["teaTopicID", "descriptor"],
-        right_on=["tedTopicID", "tedDescriptor"],
-        validate="m:1",
-    )
-    logger.debug(
-        "assigned {} of {} descriptors, {} unassigned".format(
-            len(
-                dataframe_matched[~pd.isnull(dataframe_matched["tedDescriptor"])].index
-            ),
-            len(dataframe_matched.index),
-            len(dataframe_matched[pd.isnull(dataframe_matched["tedDescriptor"])].index),
-        )
-    )
-    logger.debug(
-        dataframe_matched[pd.isnull(dataframe_matched["tedDescriptor"])][
-            "descriptor"
-        ].drop_duplicates()
-    )
-
-    return dataframe_matched
-=======
-    return dataframe_topics
->>>>>>> 0a11f9f0
+    return dataframe_topics