import logging
from pathlib import Path

import pandas as pd

from extra_model._models import ExtraModel

<<<<<<< HEAD
MODELS_FOLDER = "./models"
=======
MODELS_FOLDER = "./embeddings"
>>>>>>> 40fc8e25
OUTPUT_FILE = "result.csv"

logger = logging.getLogger(__name__)


def run(input_path: Path, output_path: Path) -> None:
    """Docstring."""
    logging.basicConfig(format="  %(message)s")

    extra_model = ExtraModel(models_folder=MODELS_FOLDER)
    extra_model.load_from_files()

    input_data = pd.read_csv(input_path)

    results_raw = extra_model.predict(comments=input_data.to_dict("records"))
    results = pd.DataFrame(results_raw)

    if not output_path.exists():
        output_path.mkdir(parents=True)

    results.to_csv(output_path / OUTPUT_FILE, encoding="utf-8", index=False)<|MERGE_RESOLUTION|>--- conflicted
+++ resolved
@@ -5,11 +5,7 @@
 
 from extra_model._models import ExtraModel
 
-<<<<<<< HEAD
-MODELS_FOLDER = "./models"
-=======
 MODELS_FOLDER = "./embeddings"
->>>>>>> 40fc8e25
 OUTPUT_FILE = "result.csv"
 
 logger = logging.getLogger(__name__)
