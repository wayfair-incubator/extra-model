import logging
import sys
from pathlib import Path

import click

from extra_model._errors import ExtraModelError
from extra_model._run import run

logger = logging.getLogger(__name__)


@click.command()
@click.argument("input_path", type=Path)
<<<<<<< HEAD
@click.argument("output_path", type=Path, default="/io/output")
@click.option("--debug", is_flag=True)
=======
@click.argument("output_path", type=Path, default="/app/output")
@click.option("--debug", is_flag=True, help="Enable debug logging")
>>>>>>> d40834cc
def entrypoint(input_path: Path, output_path: Path, debug: bool = False) -> None:
    """Run the Extra algorithm for unsupervised topic extraction.

    INPUT_PATH is the path to the input parquet file with the user generated texts.
    
    OUTPUT_PATH is the path to the output directory. Default is /app/output
    """
    logging.getLogger("extra_model").setLevel("DEBUG" if debug else "INFO")

    try:
        run(input_path, output_path)
    except ExtraModelError as e:
        logger.exception(e) if debug else logger.error(e)
        sys.exit(1)


if __name__ == "__main__":
    entrypoint()<|MERGE_RESOLUTION|>--- conflicted
+++ resolved
@@ -12,13 +12,8 @@
 
 @click.command()
 @click.argument("input_path", type=Path)
-<<<<<<< HEAD
-@click.argument("output_path", type=Path, default="/io/output")
-@click.option("--debug", is_flag=True)
-=======
 @click.argument("output_path", type=Path, default="/app/output")
 @click.option("--debug", is_flag=True, help="Enable debug logging")
->>>>>>> d40834cc
 def entrypoint(input_path: Path, output_path: Path, debug: bool = False) -> None:
     """Run the Extra algorithm for unsupervised topic extraction.
 
@@ -32,8 +27,4 @@
         run(input_path, output_path)
     except ExtraModelError as e:
         logger.exception(e) if debug else logger.error(e)
-        sys.exit(1)
-
-
-if __name__ == "__main__":
-    entrypoint()+        sys.exit(1)