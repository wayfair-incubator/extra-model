--- conflicted
+++ resolved
@@ -12,17 +12,12 @@
 
 ## Quick start
 
-<<<<<<< HEAD
+
 **IMPORTANT**:
 1. When running Extra inside docker-container, make sure that Docker process has enough resources.
-For example, on Mac/Windows it should have at least 8 Gb of RAM available to it.
-1. GitHub repo does **not** come with Glove Embeddings. See the next section for how to download the reuired embeddings.
-=======
-**IMPORTANT**: 
-1. When running Extra inside docker-container, make sure that Docker process has enough resources. 
 For example, on Mac/Windows it should have at least 8 Gb of RAM available to it. [Read More about RAM Requirements][ram_requirements]
 1. GitHub repo does **not** come with Glove Embeddings. See section `Downloading Embeddings` for how to download the required embeddings.
->>>>>>> b8fb9240
+
 
 ### Using docker-compose
 
@@ -70,156 +65,21 @@
 docker-compose run extra-model /package/tests/resources/100_comments.csv /io/another_folder
 ```
 
-<<<<<<< HEAD
 The output filename can also be changed if you want it to be something else than `result.csv` by supplying a third argument:
 
 ```bash
 docker-compose run extra-model /package/tests/resources/100_comments.csv /io/another_folder another_filename.csv
 ```
-=======
+
 More examples, as well as an explanation of input/output are available in [official documentation](official_documentation).
->>>>>>> b8fb9240
 
 ### Using command line
 
 TODO: add this section.
 
-<<<<<<< HEAD
-## `extra-model` input
-
-Input of an extra is a `.csv` file with 2 columns: `CommentId` and `Comments`.
-Both must be present and named exactly in that way.
-
-## `extra-model` output
-
-After `extra-model` finishes calculations, it'll produce a `.csv` file with following structure:
-
-```text
-AdCluster,Aspect,AspectCount,CommentId,Descriptor,Position,SentimentBinary,SentimentCompound,Topic,TopicCount,TopicImportance,TopicSentimentBinary,TopicSentimentCompound,WordnetNode
-only,downside,1,321,only,9,0.0,0.0,downside.n.01,1,0.005572645018795278,0.0,0.0,downside.n.01
-more,nothing,1,74,more,54,0.0,0.0,nothing.n.01,1,0.005572645018795278,0.0,0.0,nothing.n.01
-clean,bathrooms,1,146,clean,4,1.0,0.4019,toilet.n.01,1,0.005572645018795278,1.0,0.4019,toilet.n.01
-decorated,place,5,146,decorated,32,0.0,0.0,home.n.01,6,0.03343587011277168,0.0,-0.01131666666666666,home.n.01
-```
-
-Columns have following meaning:
-
-|Column                      | Description |
-|:----------------------|:----------------------|
-|AdCluster              |Adjectives are clustered together and this indicates the "center" of a cluster (e.g., "awesome", "fantastic", "great" descriptors might produce "great" as `AdCluster`)|
-|Aspect                 |Identified aspect - this is an actual word that person wrote in a text|
-|AspectCount            |How often this aspect has been found in all of the input|
-|CommentId              |`ID` of an input. Since one input may produce multiple aspects, `ID` column must always be present|
-|Descriptor             |Identified adjective (not clustered) - this is an actual word that person wrote in a text|
-|Position               |Character number where aspect was found (e.g., "nice shirt" will have aspect "shirt" and `Position` 6|
-|SentimentBinary        |Binary sentiment for aspect|
-|SentimentCompound      |Compound sentiment for aspect|
-|Topic                  |Collection of aspects.|
-|TopicCount             |How often topic has been found in input|
-|TopicImportance        |Importance of a topic|
-|TopicSentimentBinary   |Similar to aspect, but on a topic level|
-|TopicSentimentCompound |Similar to aspect, but on a topic level|
-|WordnetNode            |Mapping to `wordnet` node. Identifiers in the form `.n.01` mean first meaning of the noun in `wordnet`|
-
-
-## Extra workflow
-
-The workflow follows the algorithm suggested in the paper and has following stages:
-
-### Filtering (`_filter.py`)
-Get rid of cruft in the input data:
-*  empty text fields
-*  requires at least 20 characters of text
-*  remove unprintable unicode characters
-*  filter for english language using Googles `cld2` tool
-
-### Generate aspects (`_aspects.py`)
-Extracts promising phrases (i.e., nouns described by adjectives) using `spacy`.
-
-### Aggregate aspects into topics (`_topics.py`)
-Takes the output of the phrase extraction, maps them to `wordnet` (via `_disambiguate.py`) and produces the list of clustered aspects
-important dependencies:
-* `sklearn` for clustering
-* `nltk` for the `wordnet`
-* `networkx` for the semantic tree
-* pretrained word-vectors (via `_vectorizer.py`)
-* `vaderSentiment` for sentiment analysis
-
-### Analyze descriptors (`_adjectives.py`)
-Cluster the associated adjectives using constant radius clustering.
-
-### Link information (`_summarize.py`)
-To make the output more useful, we want to link the topics back to the original texts and vice versa.
-
-The whole code produces one csv file.
-
-## CI
-
-TODO: update this section
-
-This project comes with a GitHub Actions pipeline definition.
-
-## Develop
-
-First, please [install docker](https://docs.docker.com/install/) on your computer.
-Docker must be running correctly for these commands to work.
-
-* If you are using windows, please make sure your editor writes files with the linefeed (`\n`) line endings.*
-
-Next, clone the repo:
-
-TODO: update this
-
-```bash
-git clone
-cd extra-model
-```
-
-Then run the test suite to see if docker is set up correctly:
-
-```bash
-docker-compose run test
-```
-
-## Testing
-
-You'll be unable to merge code unless the linting and tests pass. You can run these in your container via `docker-compose run test`.
-
-The tests, linting, and code coverage are run automatically via CI, and you'll see the output on your pull requests.
-
-Generally we should endeavor to write tests for every feature.
-Every new feature branch should increase the test coverage rather than decreasing it.
-
-We use [pytest](https://docs.pytest.org/en/latest/) as our testing framework.
-
-To test/lint your project, you can run `docker-compose run test`.
-
-#### Stages
-
-TODO: update this
-
-To customize / override a specific testing stage, please read the documentation specific to that tool:
-
-1. PyTest: [https://docs.pytest.org/en/latest/contents.html](https://docs.pytest.org/en/latest/contents.html)
-1. Black: [https://black.readthedocs.io/en/stable/](https://black.readthedocs.io/en/stable/)
-1. Flake8: [http://flake8.pycqa.org/en/latest/](http://flake8.pycqa.org/en/latest/)
-1. Bandit: [https://bandit.readthedocs.io/en/latest/](https://bandit.readthedocs.io/en/latest/)
-1. iSort: [https://pycqa.github.io/isort/](https://pycqa.github.io/isort/)
-1. pydocstyle: [http://www.pydocstyle.org/en/stable/](http://www.pydocstyle.org/en/stable/)
-
-
-## Documentation
-
-TODO: change to sphinx site:
-
-Check out the [project documentation]().
-
-=======
->>>>>>> b8fb9240
 # Authors
 
 `extra-model` was written by `mbalyasin@wayfair.com`, `mmozer@wayfair.com`.
 
-
 [official_documentation]: https://wayfair-incubator.github.io/extra-model/site
 [ram_requirements]: https://wayfair-incubator.github.io/extra-model/site/ram_requirements